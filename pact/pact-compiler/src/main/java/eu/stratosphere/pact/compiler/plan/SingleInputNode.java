--- conflicted
+++ resolved
@@ -23,6 +23,7 @@
 import java.util.Map;
 
 import eu.stratosphere.nephele.configuration.Configuration;
+import eu.stratosphere.pact.common.contract.CompilerHints;
 import eu.stratosphere.pact.common.contract.Contract;
 import eu.stratosphere.pact.common.contract.ReduceContract;
 import eu.stratosphere.pact.common.contract.SingleInputContract;
@@ -270,9 +271,6 @@
 			visitor.postVisit(this);
 		}
 	}
-<<<<<<< HEAD
-
-=======
 	
 	/**
 	 * This function overrides the standard behavior of computing costs in the {@link eu.stratosphere.pact.compiler.plan.OptimizerNode}.
@@ -409,5 +407,45 @@
 	public int[] getConstantSet() {
 		return this.constantSet;
 	}
->>>>>>> 0db9086c
+	
+	/**
+	 * Computes the width of output records
+	 * 
+	 * @return width of output records
+	 */
+	protected double computeAverageRecordWidth() {
+		CompilerHints hints = getPactContract().getCompilerHints();
+		
+		// use hint if available
+		if(hints != null && hints.getAvgBytesPerRecord() != -1) {
+			return hints.getAvgBytesPerRecord();
+		}
+
+		long numRecords = computeNumberOfStubCalls();
+		// if unioned number of records is unknown,
+		// we are pessimistic and return "unknown" as well
+		if(numRecords == -1)
+			return -1;
+		
+		long outputSize = 0;
+		for(PactConnection c : this.input) {
+			OptimizerNode pred = c.getSourcePact();
+			
+			if(pred != null) {
+				// if one input (all of them are unioned) does not know
+				// its output size, we a pessimistic and return "unknown" as well
+				if(pred.estimatedOutputSize == -1)
+					return -1;
+				
+				outputSize += pred.estimatedOutputSize;
+			}
+		}
+		
+		double result = outputSize / (double)numRecords;
+		// a record must have at least one byte...
+		if(result < 1)
+			return 1;
+		
+		return result;
+	}
 }